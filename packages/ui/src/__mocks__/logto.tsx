import type { SignInExperience } from '@logto/schemas';
import {
  BrandingStyle,
  ConnectorPlatform,
  ConnectorType,
<<<<<<< HEAD
  SignInExperience,
  SignInIdentifier,
=======
>>>>>>> 380d2e5a
  SignInMethodState,
  SignInMode,
  SignUpIdentifier,
} from '@logto/schemas';

import type { SignInExperienceSettings } from '@/types';

export const appLogo = 'https://avatars.githubusercontent.com/u/88327661?s=200&v=4';
export const appHeadline = 'Build user identity in a modern way';
export const socialConnectors = [
  {
    id: 'BE8QXN0VsrOH7xdWFDJZ9',
    target: 'github',
    platform: ConnectorPlatform.Web,
    type: ConnectorType.Social,
    logo: 'https://user-images.githubusercontent.com/5717882/156983224-7ea0296b-38fa-419d-9515-67e8a9612e09.png',
    logoDark: null,
    name: {
      en: 'Sign in with GitHub',
      'pt-PT': 'Entrar com GitHub',
      'zh-CN': '使用 GitHub 登录',
      'tr-TR': 'Github ile giriş yap',
      ko: 'Github 로그인',
    },
    description: {
      en: 'Sign in with GitHub',
      'pt-PT': 'Entrar com GitHub',
      'zh-CN': '使用 GitHub 登录',
      'tr-TR': 'Github ile giriş yap',
      ko: 'Github 로그인',
    },
    readme: '',
    configTemplate: '',
  },
  {
    id: '24yt_xIUl5btN4UwvFokt',
    target: 'alipay',
    platform: ConnectorPlatform.Web,
    type: ConnectorType.Social,
    logo: 'https://user-images.githubusercontent.com/5717882/156983224-7ea0296b-38fa-419d-9515-67e8a9612e09.png',
    logoDark: null,
    name: {
      en: 'Sign in with Alipay',
      'pt-PT': 'Entrar com Alipay',
      'zh-CN': '使用 Alipay 登录',
      'tr-TR': 'Alipay ile giriş yap',
      ko: 'Alipay 로그인',
    },
    description: {
      en: 'Sign in with Alipay',
      'pt-PT': 'Entrar com Alipay',
      'zh-CN': '使用 Alipay 登录',
      'tr-TR': 'Alipay ile giriş yap',
      ko: 'Alipay 로그인',
    },
    readme: '',
    configTemplate: '',
  },
  {
    id: 'E5kb2gdq769qOEYaLg1V5',
    target: 'wechat',
    platform: ConnectorPlatform.Web,
    type: ConnectorType.Social,
    logo: 'https://user-images.githubusercontent.com/5717882/156983224-7ea0296b-38fa-419d-9515-67e8a9612e09.png',
    logoDark: null,
    name: {
      en: 'Sign in with WeChat',
      'pt-PT': 'Entrar com WeChat',
      'zh-CN': '使用 WeChat 登录',
      'tr-TR': 'WeChat ile giriş yap',
      ko: 'WeChat 로그인',
    },
    description: {
      en: 'Sign in with WeChat',
      'pt-PT': 'Entrar com WeChat',
      'zh-CN': '使用 WeChat 登录',
      'tr-TR': 'WeChat ile giriş yap',
      ko: 'WeChat 로그인',
    },
    readme: '',
    configTemplate: '',
  },
  {
    id: 'xY2YZEweMFPKxphngGHhy',
    target: 'google',
    platform: ConnectorPlatform.Web,
    type: ConnectorType.Social,
    logo: 'https://user-images.githubusercontent.com/5717882/156983224-7ea0296b-38fa-419d-9515-67e8a9612e09.png',
    logoDark: null,
    name: {
      en: 'Sign in with Google',
      'pt-PT': 'Entrar com Google',
      'zh-CN': '使用 Google 登录',
      'tr-TR': 'Google ile giriş yap',
      ko: 'Google 로그인',
    },
    description: {
      en: 'Sign in with Google',
      'pt-PT': 'Entrar com Google',
      'zh-CN': '使用 Google 登录',
      'tr-TR': 'Google ile giriş yap',
      ko: 'Google 로그인',
    },
    readme: '',
    configTemplate: '',
  },
  {
    id: 'lcXT4o2GSjbV9kg2shZC7',
    target: 'facebook',
    platform: ConnectorPlatform.Web,
    type: ConnectorType.Social,
    logo: 'https://user-images.githubusercontent.com/5717882/156983224-7ea0296b-38fa-419d-9515-67e8a9612e09.png',
    logoDark: null,
    name: {
      en: 'Sign in with Meta',
      'pt-PT': 'Entrar com Facebook',
      'zh-CN': '使用 Meta 登录',
      'tr-TR': 'Meta ile giriş yap',
      ko: 'Meta 로그인',
    },
    description: {
      en: 'Sign in with Meta',
      'pt-PT': 'Entrar com Facebook',
      'zh-CN': '使用 Meta 登录',
      'tr-TR': 'Meta ile giriş yap',
      ko: 'Meta 로그인',
    },
    readme: '',
    configTemplate: '',
  },
];

export const mockSocialConnectorData = {
  id: 'arbitrary-social-connector-data',
  target: 'google',
  platform: ConnectorPlatform.Web,
  type: ConnectorType.Social,
  logo: 'http://logto.dev/logto.png',
  logoDark: null,
  name: {
    en: 'Sign in with Xxx',
    'pt-PT': 'Entrar com Xxx',
    'zh-CN': '使用 Xxx 登录',
    'tr-TR': 'Xxx ile giriş yap',
    ko: 'Xxx 로그인',
  },
  description: {
    en: 'Sign in with Xxx',
    'pt-PT': 'Entrar com Xxx',
    'zh-CN': '使用 Xxx 登录',
    'tr-TR': 'Xxx ile giriş yap',
    ko: 'Xxx 로그인',
  },
  readme: '',
  configTemplate: '',
};

export const mockSignInExperience: SignInExperience = {
  id: 'foo',
  color: {
    primaryColor: '#000',
    isDarkModeEnabled: true,
    darkPrimaryColor: '#fff',
  },
  branding: {
    style: BrandingStyle.Logo_Slogan,
    logoUrl: 'http://logto.png',
    slogan: 'logto',
  },
  termsOfUse: {
    enabled: true,
    contentUrl: 'http://terms.of.use/',
  },
  languageInfo: {
    autoDetect: true,
    fallbackLanguage: 'en',
  },
  signUp: {
    identifier: SignUpIdentifier.Username,
    password: true,
    verify: false,
  },
  signIn: {
    methods: [
      {
        identifier: SignInIdentifier.Username,
        password: true,
        verificationCode: false,
        isPasswordPrimary: true,
      },
      {
        identifier: SignInIdentifier.Email,
        password: true,
        verificationCode: false,
        isPasswordPrimary: true,
      },
      {
        identifier: SignInIdentifier.Phone,
        password: true,
        verificationCode: false,
        isPasswordPrimary: true,
      },
    ],
  },
  signInMethods: {
    username: SignInMethodState.Primary,
    email: SignInMethodState.Secondary,
    sms: SignInMethodState.Secondary,
    social: SignInMethodState.Secondary,
  },
  socialSignInConnectorTargets: ['BE8QXN0VsrOH7xdWFDJZ9', 'lcXT4o2GSjbV9kg2shZC7'],
  signInMode: SignInMode.SignInAndRegister,
  forgotPassword: true,
};

export const mockSignInExperienceSettings: SignInExperienceSettings = {
  color: mockSignInExperience.color,
  branding: mockSignInExperience.branding,
  termsOfUse: mockSignInExperience.termsOfUse,
  languageInfo: mockSignInExperience.languageInfo,
  primarySignInMethod: 'username',
  secondarySignInMethods: ['email', 'sms', 'social'],
  socialConnectors,
  signInMode: SignInMode.SignInAndRegister,
  forgotPassword: true,
};<|MERGE_RESOLUTION|>--- conflicted
+++ resolved
@@ -3,11 +3,7 @@
   BrandingStyle,
   ConnectorPlatform,
   ConnectorType,
-<<<<<<< HEAD
-  SignInExperience,
   SignInIdentifier,
-=======
->>>>>>> 380d2e5a
   SignInMethodState,
   SignInMode,
   SignUpIdentifier,
